--- conflicted
+++ resolved
@@ -19,11 +19,8 @@
 pip install --upgrade pip
 pip install numpy cython
 pip install -r requirements.txt
-<<<<<<< HEAD
 pip install -r requirements-dev.txt
-=======
 cp -r output coherent
->>>>>>> 02db54c2
 ```
 
 * Transform the data
@@ -36,15 +33,9 @@
     60473 - __mp_main__ - INFO - Parsed coherent/output/fhir/Janean397_Bradtke547_c4b8f200-66af-4de6-47ae-c98df28998b1.json in 0.6010 seconds, wrote output/Janean397_Bradtke547_c4b8f200-66af-4de6-47ae-c98df28998b1.json
     ....    
     60467 - __main__ - INFO - Parsed all files in coherent/output/fhir in 109.9279 seconds
-<<<<<<< HEAD
-    ```
 
 * Test the data
 
 ```commandline
 pytest tests/integration/
-```
-=======
-
-    ```
->>>>>>> 02db54c2
+```